""" Configurable brain assembly model for simulations and research.
Author: Daniel Mitropolsky, 2018

This module contains classes to represent different elements of a brain simulation:
    - Area - Represents an individual area of the brain, with the relevant parameters.
    - Connectomes are the connections between neurons. They have weights, which are initialized randomly but
        due to plasticity they can updated every time some neuron fires. These weights are represented by numpy arrays.
        The ones that are not random, because they were influenced by previous projections, are referred to as the 'support'.
    - Winners in a given 'round' are the specific neurons that fired in that round.
        In any specific area, these will be the 'k' neurons with the highest value flown into them.
        These are also the only neurons whose connectome weights get updated.
    - Stimulus - Represents a random stimulus that can be applied to any part of the brain.
        When a stimulus is created it is initialized randomly, but when applied multiple times this will change.
        This is equivalent to k neurons from an unknown part of the brain firing and their (initially, random)
        connectomes decide how this stimulus affects a given area of the brain.
    - Brain - A class representing a simulated brain, with it's different areas, stimulus, and all the connectome weights.
        A brain is initialized as a random graph, and it is maintained in a 'sparse' representation,
        meaning that all neurons that have their original, random connectome weights (0 or 1) are not saved explicitly.
    - Assembly - TODO define and express in code
"""
<<<<<<< HEAD
import heapq
import logging
import math
import random
from collections import defaultdict
from itertools import chain
from typing import List, Mapping, Dict, Union

import numpy as np
from numpy.core._multiarray_umath import ndarray
from scipy.stats import binom
from scipy.stats import truncnorm


class Stimulus:
	""" Represents a random stimulus that can be applied to any part of the brain.
	That is, a specific set of k neurons that fire together that do not reside in
	any of the brain areas. These k neurons can be though of as representing a
	specific input stimulus.
	A stimulus can be connected to any areas and each pair of stimulus neuron and
	an area neuron initially have a synapse with probability p (Brain.p).

	The data for the synaptic weights is found in the downstream areas (the areas
	that this stimulus goes into).

	Attributes:
		k: number of neurons that fire
	"""
	def __init__(self, k: int):
		self.k = k


class BaseArea:
	def __init__(self, name) -> None:
		super().__init__()
		self.name = name
		self.stimulus_beta: Dict[str, float] = {}
		self.area_beta: Dict[str, float] = {}
		self.support_size: int = 0
		self.winners: List[int] = []
		self._new_support_size: int = 0
		self._new_winners: List[int] = []
		self.num_first_winners: int = -1

	def update_winners(self) -> None:
		""" This function updates the list of winners for this area after a projection step.

			TODO: redesign this so that the list of new winners is not saved in area.
		"""
		self.winners = self._new_winners
		self.support_size = self._new_support_size


class Area(BaseArea):
	"""Represents an individual area of the brain.

	The list of neurons that are firing is given by 'winners'. It is updated through application of 'Brain.project',
	where the set of '_new_winners' is calculated and only updated once all brain areas settle on their new winners.
	The winners are the 'k' neurons with the highest value going in each round.
=======
from typing import List, Mapping, Dict
from collections import defaultdict
from numpy.core._multiarray_umath import ndarray


class Stimulus:
    """ Represents a random stimulus that can be applied to any part of the brain.
    That is, a specific set of k neurons that fire together that do not reside in
    any of the brain areas. These k neurons can be though of as representing a
    specific input stimulus.
    A stimulus can be connected to any areas and each pair of stimulus neuron and
    an area neuron initially have a synapse with probability p (Brain.p).
>>>>>>> d400e044

    The data for the synaptic weights is found in the downstream areas (the areas
    that this stimulus goes into).

    Attributes:
        k: number of neurons that fire
    """

    def __init__(self, k: int):
        self.k = k

<<<<<<< HEAD
	Attributes:
		n: number of neurons in this brain area
		k: number of winners in each round
		beta: plasticity parameter for self-connections
		stimulus_beta: plasticity parameters for connections from each incoming stimulus
		area_beta: plasticity parameters for connections from each incoming area
		support_size: The number of neurons that are represented explicitly (= total number of previous winners)
		winners: List of current winners. That is, 'k' top neurons from previous round.
		_new_support_size: the size of the support for the new update. Should be 'support_size' + 'num_first_winners'.
		_new_winners: During the projection process, a new set of winners is formed. The winners are only
			updated when the projection ends, so that the newly computed winners won't affect computation
		num_first_winners: should be equal to 'len(_new_winners)'
	"""
	def __init__(self, name: str, n: int, k: int, beta: float = 0.05):
		super().__init__(name)
		self.n = n
		self.k = k
		self.beta = beta


class OutputArea(BaseArea):
	n = 1000
	k = 30
	beta = 0.05

	def __init__(self, name: str):
		super().__init__(name)


class Brain:
	"""Represents a simulated brain, with it's different areas, stimuli, and all the synapse weights.

	The brain updates by selecting a subgraph of stimuli and areas, and activating only those connections.


	Attributes:
		areas: A mapping from area names to Area objects representing them.
		stimuli: A mapping from stimulus names to Stimulus objects representing them.
		stimuli_connectomes: Maps each pair of (stimulus,area) to the ndarray representing the synaptic weights among
			stimulus neurons and neurons in the support of area.
		connectomes: Maps each pair of areas to the ndarray representing the synaptic weights among neurons in
			the support.
		p: Probability of connectome (edge) existing between two neurons (vertices)
	"""

	def __init__(self, p: float):
		self.areas: Dict[str, Area] = {}
		self.output_areas: Dict[str, OutputArea] = {}
		self.stimuli: Dict[str, Stimulus] = {}
		self.stimuli_connectomes: Dict[str, Dict[str, ndarray]] = {}
		self.connectomes: Dict[str, Dict[str, ndarray]] = {}

		# OutputArea Connectomes:
		self.output_stimuli_connectomes: Dict[str, Dict[str, List]] = \
			defaultdict(lambda: defaultdict(lambda: [0] * OutputArea.n))
		self.output_connectomes: Dict[str, Dict[str, List]] = \
			defaultdict(lambda: defaultdict(lambda: [[0] * OutputArea.n for i in range(OutputArea.n)]))

		self.p: float = p

	def get_stimulus_connectomes(self, stimulus_name, area_name):
		if area_name in self.output_areas:
			return self.output_stimuli_connectomes[stimulus_name][area_name]
		else:
			return self.stimuli_connectomes[stimulus_name][area_name]

	def get_area_connectomes(self, from_area_name, to_area_name):
		if to_area_name in self.output_areas:
			return self.output_connectomes[from_area_name][to_area_name]
		else:
			return self.connectomes[from_area_name][to_area_name]

	def add_stimulus(self, name: str, k: int) -> None:
		""" Initialize a random stimulus with 'k' neurons firing.
		This stimulus can later be applied to different areas of the brain,
		also updating its outgoing connectomes in the process.

		Connectomes to all areas is initialized as an empty numpy array.
		For every target area, which are all existing areas, set the plasticity coefficient, beta, to equal that area's beta.

		:param name: Name used to refer to stimulus
		:param k: Number of neurons in the stimulus
		"""
		self.stimuli[name]: Stimulus = Stimulus(k)
		new_connectomes: Dict[str, ndarray] = {}
		for key in self.areas:
			new_connectomes[key] = np.empty((0, 0))
			self.areas[key].stimulus_beta[name] = self.areas[key].beta
		self.stimuli_connectomes[name] = new_connectomes

		for key in self.output_areas:
			self.output_areas[key].stimulus_beta[name] = self.output_areas[key].beta
			# TODO: maybe initialize all stimulus connectomes here

	def add_output_area(self, name: str) -> None:
		assert name not in self.areas, "Can't create an output area in this name, an area with this name already exists!"
		self.output_areas[name] = OutputArea(name)

		for stim_name in self.stimuli_connectomes:
			self.output_areas[name].stimulus_beta[stim_name] = self.output_areas[name].beta

		for key in self.areas:
			self.output_areas[name].area_beta[key] = self.output_areas[name].beta

	def add_area(self, name: str, n: int, k: int, beta: float) -> None:
		"""Add an area to this brain, randomly connected to all other areas and stimulus.

		Initialize each synapse weight to have a value of 0 or 1 with probability 'p'.
		Initialize incoming and outgoing connectomes as empty arrays.
		Initialize incoming betas as 'beta'.
		Initialize outgoing betas as the target area.beta

		:param name: Name of area
		:param n: Number of neurons in the new area
		:param k: Number of winners in the new area
		:param beta: plasticity parameter of connectomes coming INTO this area.
				The plasticity parameter of connectomes FROM this area INTO other areas are decided by
				the betas of those other areas.
		"""
		assert name not in self.output_areas, "Can't create an area in this name, an output area with this name already exists!"

		self.areas[name] = Area(name, n, k, beta)

		for stim_name, stim_connectomes in self.stimuli_connectomes.items():
			stim_connectomes[name] = np.empty(0)  # TODO: Should this be np.empty((0,0))?
			# TODO: Answer: No, It's a matrix describing a connectome from the stimulus (single) to the area
			#  neurons (multiple), thus only one dimension is needed. If the stimulus's k neurons will become
			# separate in the future, It will make sense to turn this into a (k * n) matrix.

			self.areas[name].stimulus_beta[stim_name] = beta

		new_connectomes: Dict[str, ndarray] = {}
		for key in self.areas:
			new_connectomes[key] = np.empty((0, 0))
			if key != name:
				self.connectomes[key][name] = np.empty((0, 0))
			self.areas[key].area_beta[name] = self.areas[key].beta
			self.areas[name].area_beta[key] = beta
		self.connectomes[name] = new_connectomes

		# Each output_area[area_beta] gets the beta of the output_area (not the area,
		# since the betas direction is defined to be the 'to beta').
		for key in self.output_areas:
			self.output_areas[key].area_beta[name] = self.output_areas[key].beta

	def project(self, stim_to_area: Mapping[str, List[str]],
					area_to_area: Mapping[str, List[str]]) -> None:
		""" Project is the basic operation where some stimuli and some areas are activated,
		with only specified connections between them active.

		:param stim_to_area: Dictionary that matches to each stimuli applied a list of areas to project into.
			Example: {"stim1":["A"], "stim2":["C","A"]}
		:param area_to_area: Dictionary that matches for each area a list of areas to project into.
			Note that an area can also be projected into itself.
			Example: {"A":["A","B"],"C":["C","A"]}
		"""
		stim_in: defaultdict[str, List[str]] = defaultdict(lambda: [])
		area_in: defaultdict[str, List[str]] = defaultdict(lambda: [])

		# Validate stim_area, area_area well defined
		# Set stim_in to be the Dictionary that matches for every area the list of input stimuli.
		# Set areas_in to be the Dictionary that matches for every area the list of input areas.
		for stim, areas in stim_to_area.items():
			if stim not in self.stimuli:
				raise IndexError(stim + " not in brain.stimuli")
			for area in areas:
				if area not in chain(self.areas, self.output_areas):
					raise IndexError(area + " not in brain.areas")
				stim_in[area].append(stim)
		for from_area, to_areas in area_to_area.items():
			if from_area not in self.areas:
				raise IndexError(from_area + " not in brain.areas")
			for to_area in to_areas:
				if to_area not in chain(self.areas, self.output_areas):
					raise IndexError(to_area + " not in brain.areas")
				area_in[to_area].append(from_area)

		# to_update is the set of all areas that receive input
		to_update = {}
		for area_name in set().union(list(stim_in.keys()), list(area_in.keys())):
			if area_name in self.output_areas:
				to_update[area_name] = self.output_areas[area_name]
			else:
				to_update[area_name] = self.areas[area_name]

		for area, area_obj in to_update.items():
			num_first_winners = self.project_into(area_obj, stim_in[area], area_in[area])
			area_obj.num_first_winners = num_first_winners

		# once done everything, for each area in to_update: area.update_winners()
		for area_obj in to_update.values():
			area_obj.update_winners()

	def project_into(self, area: Union[Area, OutputArea], from_stimuli: List[str], from_areas: List[str]) -> int:
		"""Project multiple stimuli and area assemblies into area 'area' at the same time.

		:param area: The area projected into
		:param from_stimuli: The stimuli that we will be applying
		:param from_areas: List of separate areas whose assemblies we will project into this area
		:return: Returns the number of area neurons that were winners for the first time during this projection
		"""
		# projecting everything in from stim_in[area] and area_in[area]
		# calculate: inputs to self.connectomes[area] (previous winners)
		# calculate: potential new winners, Binomial(sum of in sizes, k-top)
		# k top of previous winners and potential new winners
		# if new winners > 0, redo connectome and intra_connectomes
		# have to wait to replace new_winners
		# TODO Add more documentation to this function which does most of the work
		# TODO Handle case of projecting from an area without previous winners.
		# TODO: there is a bug when adding a new stimulus later on.
		# TODO: Stimulus is updating to somehow represent >100 neurons.
		logging.info(("Projecting " + ",".join(from_stimuli) + " and " + ",".join(from_areas) + " into " + area.name))

		name: str = area.name
		prev_winner_inputs: List[float] = [0.] * area.support_size
		for stim in from_stimuli:
			stim_inputs = self.get_stimulus_connectomes(stim, name)
			for i in range(area.support_size):
				prev_winner_inputs[i] += stim_inputs[i]
		for from_area in from_areas:
			connectome = self.get_area_connectomes(from_area, name)
			for w in self.areas[from_area].winners:
				for i in range(area.support_size):
					prev_winner_inputs[i] += connectome[w][i]

		logging.debug("prev_winner_inputs: %s" % prev_winner_inputs)

		# simulate area.k potential new winners
		total_k: int = 0
		input_sizes: List[int] = []  	# list of the number of winners in each upstream stimulus/area,
										# indexed in the same way as from_areas. TODO: does it makes sense?
		for stim in from_stimuli:
			total_k += self.stimuli[stim].k
			input_sizes.append(self.stimuli[stim].k)
		for from_area in from_areas:
			# if self.areas[from_area].support_size < self.areas[from_area].k:
			#	raise ValueError("Area " + from_area + "does not have enough support.")
			effective_k = len(self.areas[from_area].winners)
			total_k += effective_k
			input_sizes.append(effective_k)

		logging.debug("total_k = " + str(total_k) + " and input_sizes = " + str(input_sizes))

		effective_n = area.n - area.support_size
		# Threshold for inputs that are above (n-k)/n percentile. alpha is the smallest number such that:
		# 							Pr(Bin(total_k,self.p) <= alpha) >= (effective_n-area.k)/effective_n
		alpha = binom.ppf((float(effective_n-area.k)/effective_n), total_k, self.p)
		logging.debug(("Alpha = " + str(alpha)))
		# use normal approximation, between alpha and total_k, round to integer
		# create k potential_new_winners
		std = math.sqrt(total_k * self.p * (1.0-self.p))
		mu = total_k * self.p
		a = float(alpha - mu) / std
		b = float(total_k - mu) / std  # note that b>=a and corresponds to the maximum value of Bin(total_k,self.p)
		potential_new_winners = truncnorm.rvs(a, b, scale=std, loc=mu, size=area.k)
		for i in range(area.k):
			potential_new_winners[i] = round(potential_new_winners[i])
		potential_new_winners = potential_new_winners.tolist()

		logging.debug("potential_new_winners: %s" % potential_new_winners)

		# take max among prev_winner_inputs, potential_new_winners
		# get num_first_winners (think something small)
		# can generate area.new_winners, note the new indices
		both = prev_winner_inputs + potential_new_winners
		new_winner_indices = heapq.nlargest(area.k, list(range(len(both))), both.__getitem__)
		num_first_winners = 0
		first_winner_inputs = []
		for i in range(area.k):
			if new_winner_indices[i] >= area.support_size:  # index in potential_new_winners - a new assembly neuron
				first_winner_inputs.append(potential_new_winners[new_winner_indices[i] - area.support_size])
				new_winner_indices[i] = area.support_size + num_first_winners
				num_first_winners += 1
		area._new_winners = new_winner_indices # Note that from here on 'new_winner_indices' is not in use.
		area._new_support_size = area.support_size + num_first_winners

		logging.debug("new_winners: %s" % area._new_winners)

		# for i in num_first_winners
		# generate where input came from
		# 	1) can sample input from array of size total_k, use ranges
		# 	2) can use stars/stripes method: if m total inputs, sample (m-1) out of total_k
		first_winner_to_inputs: Dict[int, ndarray] = {}
		for i in range(num_first_winners):
			input_indices = random.sample(range(0, total_k), int(first_winner_inputs[i]))
			inputs: ndarray = np.zeros(len(input_sizes))
			total_so_far = 0
			for j in range(len(input_sizes)):
				# inputs[j] is the randomly generated number of connections from the j'th input to area i.
				inputs[j] = sum([((total_so_far + input_sizes[j]) > w >= total_so_far) for w in input_indices])
				total_so_far += input_sizes[j]
			first_winner_to_inputs[i] = inputs
			logging.debug("for first_winner #%d with input %s split as so: %s" % (i, first_winner_inputs[i], inputs))

		m = 0
		# connectome for each stim->area
			# add num_first_winners cells, sampled input * (1+beta)
			# for i in repeat_winners, stimulus_inputs[i] *= (1+beta)
		for stim in from_stimuli:
			if num_first_winners > 0:
				if name in self.areas:
					self.stimuli_connectomes[stim][name] = np.resize(
						self.stimuli_connectomes[stim][name],
						area.support_size + num_first_winners
					)
			for i in range(num_first_winners):
				self.get_stimulus_connectomes(stim, name)[area.support_size + i] = first_winner_to_inputs[i][m]
			stim_to_area_beta = area.stimulus_beta[stim]
			for i in area._new_winners:
				self.get_stimulus_connectomes(stim, name)[i] *= (1+stim_to_area_beta)
			logging.debug("stimulus %s now looks like: %s" % (stim, self.get_stimulus_connectomes(stim, name)))
			m += 1

		# connectome for each in_area->area
			# add num_first_winners columns
			# for each i in num_first_winners, fill in (1+beta) for chosen neurons
			# for each i in repeat_winners, for j in in_area.winners, connectome[j][i] *= (1+beta)
		for from_area in from_areas:
			from_area_w = self.areas[from_area].support_size
			from_area_winners = self.areas[from_area].winners
			if name in self.areas:
				self.connectomes[from_area][name] = np.pad(
					self.connectomes[from_area][name], ((0, 0), (0, num_first_winners)), 'constant', constant_values=0
				)
			for i in range(num_first_winners):
				total_in = first_winner_to_inputs[i][m]
				sample_indices = random.sample(from_area_winners, int(total_in))
				for j in range(from_area_w):
					if j in sample_indices:
						self.get_area_connectomes(from_area, name)[j][area.support_size + i] = 1
					if j not in from_area_winners:
						self.get_area_connectomes(from_area, name)[j][area.support_size + i] = np.random.binomial(1, self.p)
			area_to_area_beta = area.area_beta[from_area]
			for i in area._new_winners:
				for j in from_area_winners:
					self.get_area_connectomes(from_area, name)[j][i] *= (1.0 +area_to_area_beta)
			logging.debug("Connectome of %s to %s is now %s" % (from_area, name, self.get_area_connectomes(from_area, name)))
			m += 1

		# expand connectomes from other areas that did not fire into area
		# also expand connectome for area->other_area
		for other_area in self.areas:
			if other_area not in from_areas:
				if name in self.areas:
					self.connectomes[other_area][name] = np.pad(self.connectomes[other_area][name],
						((0,0),(0,num_first_winners)), 'constant', constant_values=0)
				for j in range(self.areas[other_area].support_size):
					for i in range(area.support_size, area._new_support_size):
						self.get_area_connectomes(other_area, name)[j][i] = np.random.binomial(1, self.p)
			# add num_first_winners rows, all bernoulli with probability p
			if name in self.areas:
				self.connectomes[name][other_area] = np.pad(self.connectomes[name][other_area],
					((0, num_first_winners),(0, 0)), 'constant', constant_values=0)
				columns = len(self.connectomes[name][other_area][0])
				for i in range(area.support_size, area._new_support_size):
					for j in range(columns):
						self.connectomes[name][other_area][i][j] = np.random.binomial(1, self.p)

				logging.debug("Connectome of %s to %s is now: %s" % (name, other_area, self.get_area_connectomes(name, other_area)))


		return num_first_winners











=======

class Area:
    """Represents an individual area of the brain.

    The list of neurons that are firing is given by 'winners'. It is updated through application of 'Brain.project',
    where the set of '_new_winners' is calculated and only updated once all brain areas settle on their new winners.
    The winners are the 'k' neurons with the highest value going in each round.

    Initially, most computation are represented implicitly. Winners are represented explicitly, and the changes in
    their incoming synapses are maintained in 'Brain.connectomes' and 'Brain.stimuli_connectomes'. The explicit neurons
    are represented by indices starting with 0 up to 'support_size'-1.

    Since it is initialized randomly, all the programmer needs to provide for initialization is the number 'n' of neurons,
    number 'k' of winners in any given round (meaning the k neurons with heights values will fire),
    and the parameter 'beta' of plasticity controlling connectome weight updates.

    TODO: remove '_new_winners'.
    TODO: remove 'name'. We prefer to use variable names to refer to areas.

    Attributes:
        n: number of neurons in this brain area
        k: number of winners in each round
        beta: plasticity parameter for self-connections
        stimulus_beta: plasticity parameters for connections from each incoming stimulus
        area_beta: plasticity parameters for connections from each incoming area
        support_size: The number of neurons that are represented explicitly (= total number of previous winners)
        winners: List of current winners. That is, 'k' top neurons from previous round.
        _new_support_size: the size of the support for the new update. Should be 'support_size' + 'num_first_winners'.
        _new_winners: During the projection process, a new set of winners is formed. The winners are only
            updated when the projection ends, so that the newly computed winners won't affect computation
        num_first_winners: should be equal to 'len(_new_winners)'
    """

    def __init__(self, name: str, n: int, k: int, beta: float = 0.05):
        self.name = name
        self.n = n
        self.k = k
        self.beta = beta
        self.stimulus_beta: Dict[str, float] = {}
        self.area_beta: Dict[str, float] = {}
        self.support = [0] * self.n
        self.support_size: int = 0
        self.winners: List[int] = []
        self._new_support_size: int = 0
        self._new_winners: List[int] = []
        self.num_first_winners: int = -1

    def update_winners(self) -> None:
        """ This function updates the list of winners for this area after a projection step.

            TODO: redesign this so that the list of new winners is not saved in area.
        """
        self.winners = self._new_winners
        self.support_size = self._new_support_size


class Brain:
    """ Represents an abstract brain type.

    Attributes:
    areas: A mapping from area names to Area objects representing them.
    stimuli: A mapping from stimulus names to Stimulus objects representing them.
    stimuli_connectomes: Maps each pair of (stimulus,area) to the ndarray representing the synaptic weights among
        stimulus neurons and neurons in the support of area.
    connectomes: Maps each pair of areas to the ndarray representing the synaptic weights among neurons in
        the support.
    p: Probability of connectome (edge) existing between two neurons (vertices)
    """
    def __init__(self, p: float):
        self.areas: Dict[str, Area] = {}
        self.stimuli: Dict[str, Stimulus] = {}
        self.stimuli_connectomes: Dict[str, Dict[str, ndarray]] = {}
        self.connectomes: Dict[str, Dict[str, ndarray]] = {}
        self.p: float = p

    def add_stimulus(self, name: str, k: int) -> None:
        pass

    def add_area(self, name: str, n: int, k: int, beta: float) -> None:
        pass

    def project(self, stim_to_area: Mapping[str, List[str]],
                area_to_area: Mapping[str, List[str]]) -> None:
        """ Project is the basic operation where some stimuli and some areas are activated,
        with only specified connections between them active.

        :param stim_to_area: Dictionary that matches to each stimuli applied a list of areas to project into.
            Example: {"stim1":["A"], "stim2":["C","A"]}
        :param area_to_area: Dictionary that matches for each area a list of areas to project into.
            Note that an area can also be projected into itself.
            Example: {"A":["A","B"],"C":["C","A"]}
        """
        stim_in: defaultdict[str, List[str]] = defaultdict(lambda: [])
        area_in: defaultdict[str, List[str]] = defaultdict(lambda: [])

        # Validate stim_area, area_area well defined
        # Set stim_in to be the Dictionary that matches for every area the list of input stimuli.
        # Set areas_in to be the Dictionary that matches for every area the list of input areas.
        for stim, areas in stim_to_area.items():
            if stim not in self.stimuli:
                raise IndexError(stim + " not in brain.stimuli")
            for area in areas:
                if area not in self.areas:
                    raise IndexError(area + " not in brain.areas")
                stim_in[area].append(stim)
        for from_area, to_areas in area_to_area.items():
            if from_area not in self.areas:
                raise IndexError(from_area + " not in brain.areas")
            for to_area in to_areas:
                if to_area not in self.areas:
                    raise IndexError(to_area + " not in brain.areas")
                area_in[to_area].append(from_area)

        # to_update is the set of all areas that receive input
        to_update = set().union(list(stim_in.keys()), list(area_in.keys()))

        for area in to_update:
            num_first_winners = self.project_into(self.areas[area], stim_in[area], area_in[area])
            self.areas[area].num_first_winners = num_first_winners

        # once done everything, for each area in to_update: area.update_winners()
        for area in to_update:
            self.areas[area].update_winners()

    def project_into(self, area: Area, from_stimuli: List[str], from_areas: List[str]) -> int:
        return 0
>>>>>>> d400e044
<|MERGE_RESOLUTION|>--- conflicted
+++ resolved
@@ -18,67 +18,7 @@
         meaning that all neurons that have their original, random connectome weights (0 or 1) are not saved explicitly.
     - Assembly - TODO define and express in code
 """
-<<<<<<< HEAD
-import heapq
-import logging
-import math
-import random
-from collections import defaultdict
 from itertools import chain
-from typing import List, Mapping, Dict, Union
-
-import numpy as np
-from numpy.core._multiarray_umath import ndarray
-from scipy.stats import binom
-from scipy.stats import truncnorm
-
-
-class Stimulus:
-	""" Represents a random stimulus that can be applied to any part of the brain.
-	That is, a specific set of k neurons that fire together that do not reside in
-	any of the brain areas. These k neurons can be though of as representing a
-	specific input stimulus.
-	A stimulus can be connected to any areas and each pair of stimulus neuron and
-	an area neuron initially have a synapse with probability p (Brain.p).
-
-	The data for the synaptic weights is found in the downstream areas (the areas
-	that this stimulus goes into).
-
-	Attributes:
-		k: number of neurons that fire
-	"""
-	def __init__(self, k: int):
-		self.k = k
-
-
-class BaseArea:
-	def __init__(self, name) -> None:
-		super().__init__()
-		self.name = name
-		self.stimulus_beta: Dict[str, float] = {}
-		self.area_beta: Dict[str, float] = {}
-		self.support_size: int = 0
-		self.winners: List[int] = []
-		self._new_support_size: int = 0
-		self._new_winners: List[int] = []
-		self.num_first_winners: int = -1
-
-	def update_winners(self) -> None:
-		""" This function updates the list of winners for this area after a projection step.
-
-			TODO: redesign this so that the list of new winners is not saved in area.
-		"""
-		self.winners = self._new_winners
-		self.support_size = self._new_support_size
-
-
-class Area(BaseArea):
-	"""Represents an individual area of the brain.
-
-	The list of neurons that are firing is given by 'winners'. It is updated through application of 'Brain.project',
-	where the set of '_new_winners' is calculated and only updated once all brain areas settle on their new winners.
-	The winners are the 'k' neurons with the highest value going in each round.
-=======
 from typing import List, Mapping, Dict
 from collections import defaultdict
 from numpy.core._multiarray_umath import ndarray
@@ -91,7 +31,6 @@
     specific input stimulus.
     A stimulus can be connected to any areas and each pair of stimulus neuron and
     an area neuron initially have a synapse with probability p (Brain.p).
->>>>>>> d400e044
 
     The data for the synaptic weights is found in the downstream areas (the areas
     that this stimulus goes into).
@@ -103,383 +42,29 @@
     def __init__(self, k: int):
         self.k = k
 
-<<<<<<< HEAD
-	Attributes:
-		n: number of neurons in this brain area
-		k: number of winners in each round
-		beta: plasticity parameter for self-connections
-		stimulus_beta: plasticity parameters for connections from each incoming stimulus
-		area_beta: plasticity parameters for connections from each incoming area
-		support_size: The number of neurons that are represented explicitly (= total number of previous winners)
-		winners: List of current winners. That is, 'k' top neurons from previous round.
-		_new_support_size: the size of the support for the new update. Should be 'support_size' + 'num_first_winners'.
-		_new_winners: During the projection process, a new set of winners is formed. The winners are only
-			updated when the projection ends, so that the newly computed winners won't affect computation
-		num_first_winners: should be equal to 'len(_new_winners)'
-	"""
-	def __init__(self, name: str, n: int, k: int, beta: float = 0.05):
-		super().__init__(name)
-		self.n = n
-		self.k = k
-		self.beta = beta
-
-
-class OutputArea(BaseArea):
-	n = 1000
-	k = 30
-	beta = 0.05
-
-	def __init__(self, name: str):
-		super().__init__(name)
-
-
-class Brain:
-	"""Represents a simulated brain, with it's different areas, stimuli, and all the synapse weights.
-
-	The brain updates by selecting a subgraph of stimuli and areas, and activating only those connections.
-
-
-	Attributes:
-		areas: A mapping from area names to Area objects representing them.
-		stimuli: A mapping from stimulus names to Stimulus objects representing them.
-		stimuli_connectomes: Maps each pair of (stimulus,area) to the ndarray representing the synaptic weights among
-			stimulus neurons and neurons in the support of area.
-		connectomes: Maps each pair of areas to the ndarray representing the synaptic weights among neurons in
-			the support.
-		p: Probability of connectome (edge) existing between two neurons (vertices)
-	"""
-
-	def __init__(self, p: float):
-		self.areas: Dict[str, Area] = {}
-		self.output_areas: Dict[str, OutputArea] = {}
-		self.stimuli: Dict[str, Stimulus] = {}
-		self.stimuli_connectomes: Dict[str, Dict[str, ndarray]] = {}
-		self.connectomes: Dict[str, Dict[str, ndarray]] = {}
-
-		# OutputArea Connectomes:
-		self.output_stimuli_connectomes: Dict[str, Dict[str, List]] = \
-			defaultdict(lambda: defaultdict(lambda: [0] * OutputArea.n))
-		self.output_connectomes: Dict[str, Dict[str, List]] = \
-			defaultdict(lambda: defaultdict(lambda: [[0] * OutputArea.n for i in range(OutputArea.n)]))
-
-		self.p: float = p
-
-	def get_stimulus_connectomes(self, stimulus_name, area_name):
-		if area_name in self.output_areas:
-			return self.output_stimuli_connectomes[stimulus_name][area_name]
-		else:
-			return self.stimuli_connectomes[stimulus_name][area_name]
-
-	def get_area_connectomes(self, from_area_name, to_area_name):
-		if to_area_name in self.output_areas:
-			return self.output_connectomes[from_area_name][to_area_name]
-		else:
-			return self.connectomes[from_area_name][to_area_name]
-
-	def add_stimulus(self, name: str, k: int) -> None:
-		""" Initialize a random stimulus with 'k' neurons firing.
-		This stimulus can later be applied to different areas of the brain,
-		also updating its outgoing connectomes in the process.
-
-		Connectomes to all areas is initialized as an empty numpy array.
-		For every target area, which are all existing areas, set the plasticity coefficient, beta, to equal that area's beta.
-
-		:param name: Name used to refer to stimulus
-		:param k: Number of neurons in the stimulus
-		"""
-		self.stimuli[name]: Stimulus = Stimulus(k)
-		new_connectomes: Dict[str, ndarray] = {}
-		for key in self.areas:
-			new_connectomes[key] = np.empty((0, 0))
-			self.areas[key].stimulus_beta[name] = self.areas[key].beta
-		self.stimuli_connectomes[name] = new_connectomes
-
-		for key in self.output_areas:
-			self.output_areas[key].stimulus_beta[name] = self.output_areas[key].beta
-			# TODO: maybe initialize all stimulus connectomes here
-
-	def add_output_area(self, name: str) -> None:
-		assert name not in self.areas, "Can't create an output area in this name, an area with this name already exists!"
-		self.output_areas[name] = OutputArea(name)
-
-		for stim_name in self.stimuli_connectomes:
-			self.output_areas[name].stimulus_beta[stim_name] = self.output_areas[name].beta
-
-		for key in self.areas:
-			self.output_areas[name].area_beta[key] = self.output_areas[name].beta
-
-	def add_area(self, name: str, n: int, k: int, beta: float) -> None:
-		"""Add an area to this brain, randomly connected to all other areas and stimulus.
-
-		Initialize each synapse weight to have a value of 0 or 1 with probability 'p'.
-		Initialize incoming and outgoing connectomes as empty arrays.
-		Initialize incoming betas as 'beta'.
-		Initialize outgoing betas as the target area.beta
-
-		:param name: Name of area
-		:param n: Number of neurons in the new area
-		:param k: Number of winners in the new area
-		:param beta: plasticity parameter of connectomes coming INTO this area.
-				The plasticity parameter of connectomes FROM this area INTO other areas are decided by
-				the betas of those other areas.
-		"""
-		assert name not in self.output_areas, "Can't create an area in this name, an output area with this name already exists!"
-
-		self.areas[name] = Area(name, n, k, beta)
-
-		for stim_name, stim_connectomes in self.stimuli_connectomes.items():
-			stim_connectomes[name] = np.empty(0)  # TODO: Should this be np.empty((0,0))?
-			# TODO: Answer: No, It's a matrix describing a connectome from the stimulus (single) to the area
-			#  neurons (multiple), thus only one dimension is needed. If the stimulus's k neurons will become
-			# separate in the future, It will make sense to turn this into a (k * n) matrix.
-
-			self.areas[name].stimulus_beta[stim_name] = beta
-
-		new_connectomes: Dict[str, ndarray] = {}
-		for key in self.areas:
-			new_connectomes[key] = np.empty((0, 0))
-			if key != name:
-				self.connectomes[key][name] = np.empty((0, 0))
-			self.areas[key].area_beta[name] = self.areas[key].beta
-			self.areas[name].area_beta[key] = beta
-		self.connectomes[name] = new_connectomes
-
-		# Each output_area[area_beta] gets the beta of the output_area (not the area,
-		# since the betas direction is defined to be the 'to beta').
-		for key in self.output_areas:
-			self.output_areas[key].area_beta[name] = self.output_areas[key].beta
-
-	def project(self, stim_to_area: Mapping[str, List[str]],
-					area_to_area: Mapping[str, List[str]]) -> None:
-		""" Project is the basic operation where some stimuli and some areas are activated,
-		with only specified connections between them active.
-
-		:param stim_to_area: Dictionary that matches to each stimuli applied a list of areas to project into.
-			Example: {"stim1":["A"], "stim2":["C","A"]}
-		:param area_to_area: Dictionary that matches for each area a list of areas to project into.
-			Note that an area can also be projected into itself.
-			Example: {"A":["A","B"],"C":["C","A"]}
-		"""
-		stim_in: defaultdict[str, List[str]] = defaultdict(lambda: [])
-		area_in: defaultdict[str, List[str]] = defaultdict(lambda: [])
-
-		# Validate stim_area, area_area well defined
-		# Set stim_in to be the Dictionary that matches for every area the list of input stimuli.
-		# Set areas_in to be the Dictionary that matches for every area the list of input areas.
-		for stim, areas in stim_to_area.items():
-			if stim not in self.stimuli:
-				raise IndexError(stim + " not in brain.stimuli")
-			for area in areas:
-				if area not in chain(self.areas, self.output_areas):
-					raise IndexError(area + " not in brain.areas")
-				stim_in[area].append(stim)
-		for from_area, to_areas in area_to_area.items():
-			if from_area not in self.areas:
-				raise IndexError(from_area + " not in brain.areas")
-			for to_area in to_areas:
-				if to_area not in chain(self.areas, self.output_areas):
-					raise IndexError(to_area + " not in brain.areas")
-				area_in[to_area].append(from_area)
-
-		# to_update is the set of all areas that receive input
-		to_update = {}
-		for area_name in set().union(list(stim_in.keys()), list(area_in.keys())):
-			if area_name in self.output_areas:
-				to_update[area_name] = self.output_areas[area_name]
-			else:
-				to_update[area_name] = self.areas[area_name]
-
-		for area, area_obj in to_update.items():
-			num_first_winners = self.project_into(area_obj, stim_in[area], area_in[area])
-			area_obj.num_first_winners = num_first_winners
-
-		# once done everything, for each area in to_update: area.update_winners()
-		for area_obj in to_update.values():
-			area_obj.update_winners()
-
-	def project_into(self, area: Union[Area, OutputArea], from_stimuli: List[str], from_areas: List[str]) -> int:
-		"""Project multiple stimuli and area assemblies into area 'area' at the same time.
-
-		:param area: The area projected into
-		:param from_stimuli: The stimuli that we will be applying
-		:param from_areas: List of separate areas whose assemblies we will project into this area
-		:return: Returns the number of area neurons that were winners for the first time during this projection
-		"""
-		# projecting everything in from stim_in[area] and area_in[area]
-		# calculate: inputs to self.connectomes[area] (previous winners)
-		# calculate: potential new winners, Binomial(sum of in sizes, k-top)
-		# k top of previous winners and potential new winners
-		# if new winners > 0, redo connectome and intra_connectomes
-		# have to wait to replace new_winners
-		# TODO Add more documentation to this function which does most of the work
-		# TODO Handle case of projecting from an area without previous winners.
-		# TODO: there is a bug when adding a new stimulus later on.
-		# TODO: Stimulus is updating to somehow represent >100 neurons.
-		logging.info(("Projecting " + ",".join(from_stimuli) + " and " + ",".join(from_areas) + " into " + area.name))
-
-		name: str = area.name
-		prev_winner_inputs: List[float] = [0.] * area.support_size
-		for stim in from_stimuli:
-			stim_inputs = self.get_stimulus_connectomes(stim, name)
-			for i in range(area.support_size):
-				prev_winner_inputs[i] += stim_inputs[i]
-		for from_area in from_areas:
-			connectome = self.get_area_connectomes(from_area, name)
-			for w in self.areas[from_area].winners:
-				for i in range(area.support_size):
-					prev_winner_inputs[i] += connectome[w][i]
-
-		logging.debug("prev_winner_inputs: %s" % prev_winner_inputs)
-
-		# simulate area.k potential new winners
-		total_k: int = 0
-		input_sizes: List[int] = []  	# list of the number of winners in each upstream stimulus/area,
-										# indexed in the same way as from_areas. TODO: does it makes sense?
-		for stim in from_stimuli:
-			total_k += self.stimuli[stim].k
-			input_sizes.append(self.stimuli[stim].k)
-		for from_area in from_areas:
-			# if self.areas[from_area].support_size < self.areas[from_area].k:
-			#	raise ValueError("Area " + from_area + "does not have enough support.")
-			effective_k = len(self.areas[from_area].winners)
-			total_k += effective_k
-			input_sizes.append(effective_k)
-
-		logging.debug("total_k = " + str(total_k) + " and input_sizes = " + str(input_sizes))
-
-		effective_n = area.n - area.support_size
-		# Threshold for inputs that are above (n-k)/n percentile. alpha is the smallest number such that:
-		# 							Pr(Bin(total_k,self.p) <= alpha) >= (effective_n-area.k)/effective_n
-		alpha = binom.ppf((float(effective_n-area.k)/effective_n), total_k, self.p)
-		logging.debug(("Alpha = " + str(alpha)))
-		# use normal approximation, between alpha and total_k, round to integer
-		# create k potential_new_winners
-		std = math.sqrt(total_k * self.p * (1.0-self.p))
-		mu = total_k * self.p
-		a = float(alpha - mu) / std
-		b = float(total_k - mu) / std  # note that b>=a and corresponds to the maximum value of Bin(total_k,self.p)
-		potential_new_winners = truncnorm.rvs(a, b, scale=std, loc=mu, size=area.k)
-		for i in range(area.k):
-			potential_new_winners[i] = round(potential_new_winners[i])
-		potential_new_winners = potential_new_winners.tolist()
-
-		logging.debug("potential_new_winners: %s" % potential_new_winners)
-
-		# take max among prev_winner_inputs, potential_new_winners
-		# get num_first_winners (think something small)
-		# can generate area.new_winners, note the new indices
-		both = prev_winner_inputs + potential_new_winners
-		new_winner_indices = heapq.nlargest(area.k, list(range(len(both))), both.__getitem__)
-		num_first_winners = 0
-		first_winner_inputs = []
-		for i in range(area.k):
-			if new_winner_indices[i] >= area.support_size:  # index in potential_new_winners - a new assembly neuron
-				first_winner_inputs.append(potential_new_winners[new_winner_indices[i] - area.support_size])
-				new_winner_indices[i] = area.support_size + num_first_winners
-				num_first_winners += 1
-		area._new_winners = new_winner_indices # Note that from here on 'new_winner_indices' is not in use.
-		area._new_support_size = area.support_size + num_first_winners
-
-		logging.debug("new_winners: %s" % area._new_winners)
-
-		# for i in num_first_winners
-		# generate where input came from
-		# 	1) can sample input from array of size total_k, use ranges
-		# 	2) can use stars/stripes method: if m total inputs, sample (m-1) out of total_k
-		first_winner_to_inputs: Dict[int, ndarray] = {}
-		for i in range(num_first_winners):
-			input_indices = random.sample(range(0, total_k), int(first_winner_inputs[i]))
-			inputs: ndarray = np.zeros(len(input_sizes))
-			total_so_far = 0
-			for j in range(len(input_sizes)):
-				# inputs[j] is the randomly generated number of connections from the j'th input to area i.
-				inputs[j] = sum([((total_so_far + input_sizes[j]) > w >= total_so_far) for w in input_indices])
-				total_so_far += input_sizes[j]
-			first_winner_to_inputs[i] = inputs
-			logging.debug("for first_winner #%d with input %s split as so: %s" % (i, first_winner_inputs[i], inputs))
-
-		m = 0
-		# connectome for each stim->area
-			# add num_first_winners cells, sampled input * (1+beta)
-			# for i in repeat_winners, stimulus_inputs[i] *= (1+beta)
-		for stim in from_stimuli:
-			if num_first_winners > 0:
-				if name in self.areas:
-					self.stimuli_connectomes[stim][name] = np.resize(
-						self.stimuli_connectomes[stim][name],
-						area.support_size + num_first_winners
-					)
-			for i in range(num_first_winners):
-				self.get_stimulus_connectomes(stim, name)[area.support_size + i] = first_winner_to_inputs[i][m]
-			stim_to_area_beta = area.stimulus_beta[stim]
-			for i in area._new_winners:
-				self.get_stimulus_connectomes(stim, name)[i] *= (1+stim_to_area_beta)
-			logging.debug("stimulus %s now looks like: %s" % (stim, self.get_stimulus_connectomes(stim, name)))
-			m += 1
-
-		# connectome for each in_area->area
-			# add num_first_winners columns
-			# for each i in num_first_winners, fill in (1+beta) for chosen neurons
-			# for each i in repeat_winners, for j in in_area.winners, connectome[j][i] *= (1+beta)
-		for from_area in from_areas:
-			from_area_w = self.areas[from_area].support_size
-			from_area_winners = self.areas[from_area].winners
-			if name in self.areas:
-				self.connectomes[from_area][name] = np.pad(
-					self.connectomes[from_area][name], ((0, 0), (0, num_first_winners)), 'constant', constant_values=0
-				)
-			for i in range(num_first_winners):
-				total_in = first_winner_to_inputs[i][m]
-				sample_indices = random.sample(from_area_winners, int(total_in))
-				for j in range(from_area_w):
-					if j in sample_indices:
-						self.get_area_connectomes(from_area, name)[j][area.support_size + i] = 1
-					if j not in from_area_winners:
-						self.get_area_connectomes(from_area, name)[j][area.support_size + i] = np.random.binomial(1, self.p)
-			area_to_area_beta = area.area_beta[from_area]
-			for i in area._new_winners:
-				for j in from_area_winners:
-					self.get_area_connectomes(from_area, name)[j][i] *= (1.0 +area_to_area_beta)
-			logging.debug("Connectome of %s to %s is now %s" % (from_area, name, self.get_area_connectomes(from_area, name)))
-			m += 1
-
-		# expand connectomes from other areas that did not fire into area
-		# also expand connectome for area->other_area
-		for other_area in self.areas:
-			if other_area not in from_areas:
-				if name in self.areas:
-					self.connectomes[other_area][name] = np.pad(self.connectomes[other_area][name],
-						((0,0),(0,num_first_winners)), 'constant', constant_values=0)
-				for j in range(self.areas[other_area].support_size):
-					for i in range(area.support_size, area._new_support_size):
-						self.get_area_connectomes(other_area, name)[j][i] = np.random.binomial(1, self.p)
-			# add num_first_winners rows, all bernoulli with probability p
-			if name in self.areas:
-				self.connectomes[name][other_area] = np.pad(self.connectomes[name][other_area],
-					((0, num_first_winners),(0, 0)), 'constant', constant_values=0)
-				columns = len(self.connectomes[name][other_area][0])
-				for i in range(area.support_size, area._new_support_size):
-					for j in range(columns):
-						self.connectomes[name][other_area][i][j] = np.random.binomial(1, self.p)
-
-				logging.debug("Connectome of %s to %s is now: %s" % (name, other_area, self.get_area_connectomes(name, other_area)))
-
-
-		return num_first_winners
-
-
-
-
-
-
-
-
-
-
-
-=======
-
-class Area:
+
+class BaseArea:
+    def __init__(self, name) -> None:
+        super().__init__()
+        self.name = name
+        self.stimulus_beta: Dict[str, float] = {}
+        self.area_beta: Dict[str, float] = {}
+        self.support_size: int = 0
+        self.winners: List[int] = []
+        self._new_support_size: int = 0
+        self._new_winners: List[int] = []
+        self.num_first_winners: int = -1
+
+    def update_winners(self) -> None:
+        """ This function updates the list of winners for this area after a projection step.
+
+            TODO: redesign this so that the list of new winners is not saved in area.
+        """
+        self.winners = self._new_winners
+        self.support_size = self._new_support_size
+
+
+class Area(BaseArea):
     """Represents an individual area of the brain.
 
     The list of neurons that are firing is given by 'winners'. It is updated through application of 'Brain.project',
@@ -510,57 +95,82 @@
             updated when the projection ends, so that the newly computed winners won't affect computation
         num_first_winners: should be equal to 'len(_new_winners)'
     """
-
     def __init__(self, name: str, n: int, k: int, beta: float = 0.05):
-        self.name = name
+        super().__init__(name)
         self.n = n
         self.k = k
         self.beta = beta
-        self.stimulus_beta: Dict[str, float] = {}
-        self.area_beta: Dict[str, float] = {}
         self.support = [0] * self.n
-        self.support_size: int = 0
-        self.winners: List[int] = []
-        self._new_support_size: int = 0
-        self._new_winners: List[int] = []
-        self.num_first_winners: int = -1
-
-    def update_winners(self) -> None:
-        """ This function updates the list of winners for this area after a projection step.
-
-            TODO: redesign this so that the list of new winners is not saved in area.
-        """
-        self.winners = self._new_winners
-        self.support_size = self._new_support_size
+
+
+class OutputArea(BaseArea):
+    n = 1000
+    k = 30
+    beta = 0.05
+
+    def __init__(self, name: str):
+        super().__init__(name)
+        self.support = [0] * OutputArea.n
 
 
 class Brain:
     """ Represents an abstract brain type.
 
     Attributes:
-    areas: A mapping from area names to Area objects representing them.
-    stimuli: A mapping from stimulus names to Stimulus objects representing them.
-    stimuli_connectomes: Maps each pair of (stimulus,area) to the ndarray representing the synaptic weights among
-        stimulus neurons and neurons in the support of area.
-    connectomes: Maps each pair of areas to the ndarray representing the synaptic weights among neurons in
-        the support.
-    p: Probability of connectome (edge) existing between two neurons (vertices)
+        areas: A mapping from area names to Area objects representing them.
+        stimuli: A mapping from stimulus names to Stimulus objects representing them.
+        stimuli_connectomes: Maps each pair of (stimulus,area) to the ndarray representing the synaptic weights among
+            stimulus neurons and neurons in the support of area.
+        connectomes: Maps each pair of areas to the ndarray representing the synaptic weights among neurons in
+            the support.
+        p: Probability of connectome (edge) existing between two neurons (vertices)
     """
+
     def __init__(self, p: float):
         self.areas: Dict[str, Area] = {}
+        self.output_areas: Dict[str, OutputArea] = {}
         self.stimuli: Dict[str, Stimulus] = {}
         self.stimuli_connectomes: Dict[str, Dict[str, ndarray]] = {}
         self.connectomes: Dict[str, Dict[str, ndarray]] = {}
+
+        # OutputArea Connectomes:
+        self.output_stimuli_connectomes: Dict[str, Dict[str, List]] = \
+            defaultdict(lambda: defaultdict(lambda: [0] * OutputArea.n))
+        self.output_connectomes: Dict[str, Dict[str, List]] = \
+            defaultdict(lambda: defaultdict(lambda: [[0] * OutputArea.n for i in range(OutputArea.n)]))
+
         self.p: float = p
+
+    def get_stimulus_connectomes(self, stimulus_name, area_name):
+        if area_name in self.output_areas:
+            return self.output_stimuli_connectomes[stimulus_name][area_name]
+        else:
+            return self.stimuli_connectomes[stimulus_name][area_name]
+
+    def get_area_connectomes(self, from_area_name, to_area_name):
+        if to_area_name in self.output_areas:
+            return self.output_connectomes[from_area_name][to_area_name]
+        else:
+            return self.connectomes[from_area_name][to_area_name]
 
     def add_stimulus(self, name: str, k: int) -> None:
         pass
 
+    def add_output_area(self, name: str) -> None:
+        assert name not in self.areas, "Can't create an output area in this name, an area with this name already exists!"
+        self.output_areas[name] = OutputArea(name)
+
+        for stim_name in self.stimuli_connectomes:
+            self.output_areas[name].stimulus_beta[stim_name] = self.output_areas[name].beta
+
+        for key in self.areas:
+            self.output_areas[name].area_beta[key] = self.output_areas[name].beta
+
     def add_area(self, name: str, n: int, k: int, beta: float) -> None:
         pass
 
     def project(self, stim_to_area: Mapping[str, List[str]],
-                area_to_area: Mapping[str, List[str]]) -> None:
+                    area_to_area: Mapping[str, List[str]]) -> None:
         """ Project is the basic operation where some stimuli and some areas are activated,
         with only specified connections between them active.
 
@@ -580,28 +190,32 @@
             if stim not in self.stimuli:
                 raise IndexError(stim + " not in brain.stimuli")
             for area in areas:
-                if area not in self.areas:
+                if area not in chain(self.areas, self.output_areas):
                     raise IndexError(area + " not in brain.areas")
                 stim_in[area].append(stim)
         for from_area, to_areas in area_to_area.items():
             if from_area not in self.areas:
                 raise IndexError(from_area + " not in brain.areas")
             for to_area in to_areas:
-                if to_area not in self.areas:
+                if to_area not in chain(self.areas, self.output_areas):
                     raise IndexError(to_area + " not in brain.areas")
                 area_in[to_area].append(from_area)
 
         # to_update is the set of all areas that receive input
-        to_update = set().union(list(stim_in.keys()), list(area_in.keys()))
-
-        for area in to_update:
-            num_first_winners = self.project_into(self.areas[area], stim_in[area], area_in[area])
-            self.areas[area].num_first_winners = num_first_winners
+        to_update = {}
+        for area_name in set().union(list(stim_in.keys()), list(area_in.keys())):
+            if area_name in self.output_areas:
+                to_update[area_name] = self.output_areas[area_name]
+            else:
+                to_update[area_name] = self.areas[area_name]
+
+        for area, area_obj in to_update.items():
+            num_first_winners = self.project_into(area_obj, stim_in[area], area_in[area])
+            area_obj.num_first_winners = num_first_winners
 
         # once done everything, for each area in to_update: area.update_winners()
-        for area in to_update:
-            self.areas[area].update_winners()
+        for area_obj in to_update.values():
+            area_obj.update_winners()
 
     def project_into(self, area: Area, from_stimuli: List[str], from_areas: List[str]) -> int:
-        return 0
->>>>>>> d400e044
+        return 0